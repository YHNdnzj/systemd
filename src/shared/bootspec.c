/***
  This file is part of systemd.

  Copyright 2017 Zbigniew Jędrzejewski-Szmek

  systemd is free software; you can redistribute it and/or modify it
  under the terms of the GNU Lesser General Public License as published by
  the Free Software Foundation; either version 2.1 of the License, or
  (at your option) any later version.

  systemd is distributed in the hope that it will be useful, but
  WITHOUT ANY WARRANTY; without even the implied warranty of
  MERCHANTABILITY or FITNESS FOR A PARTICULAR PURPOSE. See the GNU
  Lesser General Public License for more details.

  You should have received a copy of the GNU Lesser General Public License
  along with systemd; If not, see <http://www.gnu.org/licenses/>.
***/

#include <stdio.h>
#include <linux/magic.h>

#include "sd-id128.h"

#include "alloc-util.h"
#include "blkid-util.h"
#include "bootspec.h"
#include "conf-files.h"
#include "def.h"
#include "device-nodes.h"
#include "efivars.h"
#include "fd-util.h"
#include "fileio.h"
#include "parse-util.h"
#include "stat-util.h"
#include "string-util.h"
#include "strv.h"
#include "virt.h"

void boot_entry_free(BootEntry *entry) {
        assert(entry);

        free(entry->filename);
        free(entry->title);
        free(entry->show_title);
        free(entry->version);
        free(entry->machine_id);
        free(entry->architecture);
        strv_free(entry->options);
        free(entry->kernel);
        free(entry->efi);
        strv_free(entry->initrd);
        free(entry->device_tree);
}

int boot_entry_load(const char *path, BootEntry *entry) {
        _cleanup_(boot_entry_free) BootEntry tmp = {};
        _cleanup_fclose_ FILE *f = NULL;
        unsigned line = 1;
        char *b, *c;
        int r;

        assert(path);
        assert(entry);

        c = endswith_no_case(path, ".conf");
        if (!c) {
                log_error("Invalid loader entry filename: %s", path);
                return -EINVAL;
        }

        b = basename(path);
        tmp.filename = strndup(b, c - b);
        if (!tmp.filename)
                return log_oom();

        f = fopen(path, "re");
        if (!f)
                return log_error_errno(errno, "Failed to open \"%s\": %m", path);

        for (;;) {
                _cleanup_free_ char *buf = NULL, *field = NULL;
                const char *p;

                r = read_line(f, LONG_LINE_MAX, &buf);
                if (r == 0)
                        break;
                if (r == -ENOBUFS)
                        return log_error_errno(r, "%s:%u: Line too long", path, line);
                if (r < 0)
                        return log_error_errno(r, "%s:%u: Error while reading: %m", path, line);

                line++;

                if (IN_SET(*strstrip(buf), '#', '\0'))
                        continue;

                p = buf;
                r = extract_first_word(&p, &field, " \t", 0);
                if (r < 0) {
                        log_error_errno(r, "Failed to parse config file %s line %u: %m", path, line);
                        continue;
                }
                if (r == 0) {
                        log_warning("%s:%u: Bad syntax", path, line);
                        continue;
                }

                if (streq(field, "title"))
                        r = free_and_strdup(&tmp.title, p);
                else if (streq(field, "version"))
                        r = free_and_strdup(&tmp.version, p);
                else if (streq(field, "machine-id"))
                        r = free_and_strdup(&tmp.machine_id, p);
                else if (streq(field, "architecture"))
                        r = free_and_strdup(&tmp.architecture, p);
                else if (streq(field, "options"))
                        r = strv_extend(&tmp.options, p);
                else if (streq(field, "linux"))
                        r = free_and_strdup(&tmp.kernel, p);
                else if (streq(field, "efi"))
                        r = free_and_strdup(&tmp.efi, p);
                else if (streq(field, "initrd"))
                        r = strv_extend(&tmp.initrd, p);
                else if (streq(field, "devicetree"))
                        r = free_and_strdup(&tmp.device_tree, p);
                else {
                        log_notice("%s:%u: Unknown line \"%s\"", path, line, field);
                        continue;
                }
                if (r < 0)
                        return log_error_errno(r, "%s:%u: Error while reading: %m", path, line);
        }

        *entry = tmp;
        tmp = (BootEntry) {};
        return 0;
}

void boot_config_free(BootConfig *config) {
        unsigned i;

        assert(config);

        free(config->default_pattern);
        free(config->timeout);
        free(config->editor);
        free(config->auto_entries);
        free(config->auto_firmware);

        free(config->entry_oneshot);
        free(config->entry_default);

        for (i = 0; i < config->n_entries; i++)
                boot_entry_free(config->entries + i);
        free(config->entries);
}

int boot_loader_read_conf(const char *path, BootConfig *config) {
        _cleanup_fclose_ FILE *f = NULL;
        unsigned line = 1;
        int r;

        assert(path);
        assert(config);

        f = fopen(path, "re");
        if (!f)
                return log_error_errno(errno, "Failed to open \"%s\": %m", path);

        for (;;) {
                _cleanup_free_ char *buf = NULL, *field = NULL;
                const char *p;

                r = read_line(f, LONG_LINE_MAX, &buf);
                if (r == 0)
                        break;
                if (r == -ENOBUFS)
                        return log_error_errno(r, "%s:%u: Line too long", path, line);
                if (r < 0)
                        return log_error_errno(r, "%s:%u: Error while reading: %m", path, line);

                line++;

                if (IN_SET(*strstrip(buf), '#', '\0'))
                        continue;

                p = buf;
                r = extract_first_word(&p, &field, " \t", 0);
                if (r < 0) {
                        log_error_errno(r, "Failed to parse config file %s line %u: %m", path, line);
                        continue;
                }
                if (r == 0) {
                        log_warning("%s:%u: Bad syntax", path, line);
                        continue;
                }

                if (streq(field, "default"))
                        r = free_and_strdup(&config->default_pattern, p);
                else if (streq(field, "timeout"))
                        r = free_and_strdup(&config->timeout, p);
                else if (streq(field, "editor"))
                        r = free_and_strdup(&config->editor, p);
<<<<<<< HEAD
                else if (streq(buf, "auto-entries"))
                        r = free_and_strdup(&config->auto_entries, p);
                else if (streq(buf, "auto-firmware"))
                        r = free_and_strdup(&config->auto_firmware, p);
=======
                else if (streq(buf, "console-mode"))
                        r = free_and_strdup(&config->console_mode, p);
>>>>>>> d37b0737
                else {
                        log_notice("%s:%u: Unknown line \"%s\"", path, line, field);
                        continue;
                }
                if (r < 0)
                        return log_error_errno(r, "%s:%u: Error while reading: %m", path, line);
        }

        return 0;
}

static int boot_entry_compare(const void *a, const void *b) {
        const BootEntry *aa = a, *bb = b;

        return str_verscmp(aa->filename, bb->filename);
}

int boot_entries_find(const char *dir, BootEntry **ret_entries, size_t *ret_n_entries) {
        _cleanup_strv_free_ char **files = NULL;
        char **f;
        int r;
        BootEntry *array = NULL;
        size_t n_allocated = 0, n = 0;

        assert(dir);
        assert(ret_entries);
        assert(ret_n_entries);

        r = conf_files_list(&files, ".conf", NULL, 0, dir, NULL);
        if (r < 0)
                return log_error_errno(r, "Failed to list files in \"%s\": %m", dir);

        STRV_FOREACH(f, files) {
                if (!GREEDY_REALLOC0(array, n_allocated, n + 1))
                        return log_oom();

                r = boot_entry_load(*f, array + n);
                if (r < 0)
                        continue;

                n++;
        }

        qsort_safe(array, n, sizeof(BootEntry), boot_entry_compare);

        *ret_entries = array;
        *ret_n_entries = n;

        return 0;
}

static bool find_nonunique(BootEntry *entries, size_t n_entries, bool *arr) {
        unsigned i, j;
        bool non_unique = false;

        assert(entries || n_entries == 0);
        assert(arr || n_entries == 0);

        for (i = 0; i < n_entries; i++)
                arr[i] = false;

        for (i = 0; i < n_entries; i++)
                for (j = 0; j < n_entries; j++)
                        if (i != j && streq(boot_entry_title(entries + i),
                                            boot_entry_title(entries + j)))
                                non_unique = arr[i] = arr[j] = true;

        return non_unique;
}

static int boot_entries_uniquify(BootEntry *entries, size_t n_entries) {
        char *s;
        unsigned i;
        int r;
        bool arr[n_entries];

        assert(entries || n_entries == 0);

        /* Find _all_ non-unique titles */
        if (!find_nonunique(entries, n_entries, arr))
                return 0;

        /* Add version to non-unique titles */
        for (i = 0; i < n_entries; i++)
                if (arr[i] && entries[i].version) {
                        r = asprintf(&s, "%s (%s)", boot_entry_title(entries + i), entries[i].version);
                        if (r < 0)
                                return -ENOMEM;

                        free_and_replace(entries[i].show_title, s);
                }

        if (!find_nonunique(entries, n_entries, arr))
                return 0;

        /* Add machine-id to non-unique titles */
        for (i = 0; i < n_entries; i++)
                if (arr[i] && entries[i].machine_id) {
                        r = asprintf(&s, "%s (%s)", boot_entry_title(entries + i), entries[i].machine_id);
                        if (r < 0)
                                return -ENOMEM;

                        free_and_replace(entries[i].show_title, s);
                }

        if (!find_nonunique(entries, n_entries, arr))
                return 0;

        /* Add file name to non-unique titles */
        for (i = 0; i < n_entries; i++)
                if (arr[i]) {
                        r = asprintf(&s, "%s (%s)", boot_entry_title(entries + i), entries[i].filename);
                        if (r < 0)
                                return -ENOMEM;

                        free_and_replace(entries[i].show_title, s);
                }

        return 0;
}

static int boot_entries_select_default(const BootConfig *config) {
        int i;

        assert(config);

        if (config->entry_oneshot)
                for (i = config->n_entries - 1; i >= 0; i--)
                        if (streq(config->entry_oneshot, config->entries[i].filename)) {
                                log_debug("Found default: filename \"%s\" is matched by LoaderEntryOneShot",
                                          config->entries[i].filename);
                                return i;
                        }

        if (config->entry_default)
                for (i = config->n_entries - 1; i >= 0; i--)
                        if (streq(config->entry_default, config->entries[i].filename)) {
                                log_debug("Found default: filename \"%s\" is matched by LoaderEntryDefault",
                                          config->entries[i].filename);
                                return i;
                        }

        if (config->default_pattern)
                for (i = config->n_entries - 1; i >= 0; i--)
                        if (fnmatch(config->default_pattern, config->entries[i].filename, FNM_CASEFOLD) == 0) {
                                log_debug("Found default: filename \"%s\" is matched by pattern \"%s\"",
                                          config->entries[i].filename, config->default_pattern);
                                return i;
                        }

        if (config->n_entries > 0)
                log_debug("Found default: last entry \"%s\"", config->entries[config->n_entries - 1].filename);
        else
                log_debug("Found no default boot entry :(");

        return config->n_entries - 1; /* -1 means "no default" */
}

int boot_entries_load_config(const char *esp_path, BootConfig *config) {
        const char *p;
        int r;

        assert(esp_path);
        assert(config);

        p = strjoina(esp_path, "/loader/loader.conf");
        r = boot_loader_read_conf(p, config);
        if (r < 0)
                return log_error_errno(r, "Failed to read boot config from \"%s\": %m", p);

        p = strjoina(esp_path, "/loader/entries");
        r = boot_entries_find(p, &config->entries, &config->n_entries);
        if (r < 0)
                return log_error_errno(r, "Failed to read boot entries from \"%s\": %m", p);

        r = boot_entries_uniquify(config->entries, config->n_entries);
        if (r < 0)
                return log_error_errno(r, "Failed to uniquify boot entries: %m");

        r = efi_get_variable_string(EFI_VENDOR_LOADER, "LoaderEntryOneShot", &config->entry_oneshot);
        if (r < 0 && r != -ENOENT)
                return log_error_errno(r, "Failed to read EFI var \"LoaderEntryOneShot\": %m");

        r = efi_get_variable_string(EFI_VENDOR_LOADER, "LoaderEntryDefault", &config->entry_default);
        if (r < 0 && r != -ENOENT)
                return log_error_errno(r, "Failed to read EFI var \"LoaderEntryDefault\": %m");

        config->default_entry = boot_entries_select_default(config);
        return 0;
}

/********************************************************************************/

static int verify_esp(
                const char *p,
                bool searching,
                bool unprivileged_mode,
                uint32_t *ret_part,
                uint64_t *ret_pstart,
                uint64_t *ret_psize,
                sd_id128_t *ret_uuid) {
#if HAVE_BLKID
        _cleanup_blkid_free_probe_ blkid_probe b = NULL;
        char t[DEV_NUM_PATH_MAX];
        const char *v;
#endif
        uint64_t pstart = 0, psize = 0;
        struct stat st, st2;
        const char *t2;
        struct statfs sfs;
        sd_id128_t uuid = SD_ID128_NULL;
        uint32_t part = 0;
        int r;

        assert(p);

        /* Non-root user can only check the status, so if an error occured in the following, it does not cause any
         * issues. Let's also, silence the error messages. */

        if (statfs(p, &sfs) < 0) {
                /* If we are searching for the mount point, don't generate a log message if we can't find the path */
                if (errno == ENOENT && searching)
                        return -ENOENT;

                return log_full_errno(unprivileged_mode && errno == EACCES ? LOG_DEBUG : LOG_ERR, errno,
                                      "Failed to check file system type of \"%s\": %m", p);
        }

        if (!F_TYPE_EQUAL(sfs.f_type, MSDOS_SUPER_MAGIC)) {
                if (searching)
                        return -EADDRNOTAVAIL;

                log_error("File system \"%s\" is not a FAT EFI System Partition (ESP) file system.", p);
                return -ENODEV;
        }

        if (stat(p, &st) < 0)
                return log_full_errno(unprivileged_mode && errno == EACCES ? LOG_DEBUG : LOG_ERR, errno,
                                      "Failed to determine block device node of \"%s\": %m", p);

        if (major(st.st_dev) == 0) {
                log_error("Block device node of %p is invalid.", p);
                return -ENODEV;
        }

        t2 = strjoina(p, "/..");
        r = stat(t2, &st2);
        if (r < 0)
                return log_full_errno(unprivileged_mode && errno == EACCES ? LOG_DEBUG : LOG_ERR, errno,
                                      "Failed to determine block device node of parent of \"%s\": %m", p);

        if (st.st_dev == st2.st_dev) {
                log_error("Directory \"%s\" is not the root of the EFI System Partition (ESP) file system.", p);
                return -ENODEV;
        }

        /* In a container we don't have access to block devices, skip this part of the verification, we trust the
         * container manager set everything up correctly on its own. Also skip the following verification for non-root user. */
        if (detect_container() > 0 || unprivileged_mode)
                goto finish;

#if HAVE_BLKID
        xsprintf_dev_num_path(t, "block", st.st_dev);
        errno = 0;
        b = blkid_new_probe_from_filename(t);
        if (!b)
                return log_error_errno(errno ?: ENOMEM, "Failed to open file system \"%s\": %m", p);

        blkid_probe_enable_superblocks(b, 1);
        blkid_probe_set_superblocks_flags(b, BLKID_SUBLKS_TYPE);
        blkid_probe_enable_partitions(b, 1);
        blkid_probe_set_partitions_flags(b, BLKID_PARTS_ENTRY_DETAILS);

        errno = 0;
        r = blkid_do_safeprobe(b);
        if (r == -2) {
                log_error("File system \"%s\" is ambiguous.", p);
                return -ENODEV;
        } else if (r == 1) {
                log_error("File system \"%s\" does not contain a label.", p);
                return -ENODEV;
        } else if (r != 0)
                return log_error_errno(errno ?: EIO, "Failed to probe file system \"%s\": %m", p);

        errno = 0;
        r = blkid_probe_lookup_value(b, "TYPE", &v, NULL);
        if (r != 0)
                return log_error_errno(errno ?: EIO, "Failed to probe file system type \"%s\": %m", p);
        if (!streq(v, "vfat")) {
                log_error("File system \"%s\" is not FAT.", p);
                return -ENODEV;
        }

        errno = 0;
        r = blkid_probe_lookup_value(b, "PART_ENTRY_SCHEME", &v, NULL);
        if (r != 0)
                return log_error_errno(errno ?: EIO, "Failed to probe partition scheme \"%s\": %m", p);
        if (!streq(v, "gpt")) {
                log_error("File system \"%s\" is not on a GPT partition table.", p);
                return -ENODEV;
        }

        errno = 0;
        r = blkid_probe_lookup_value(b, "PART_ENTRY_TYPE", &v, NULL);
        if (r != 0)
                return log_error_errno(errno ?: EIO, "Failed to probe partition type UUID \"%s\": %m", p);
        if (!streq(v, "c12a7328-f81f-11d2-ba4b-00a0c93ec93b")) {
                log_error("File system \"%s\" has wrong type for an EFI System Partition (ESP).", p);
                return -ENODEV;
        }

        errno = 0;
        r = blkid_probe_lookup_value(b, "PART_ENTRY_UUID", &v, NULL);
        if (r != 0)
                return log_error_errno(errno ?: EIO, "Failed to probe partition entry UUID \"%s\": %m", p);
        r = sd_id128_from_string(v, &uuid);
        if (r < 0) {
                log_error("Partition \"%s\" has invalid UUID \"%s\".", p, v);
                return -EIO;
        }

        errno = 0;
        r = blkid_probe_lookup_value(b, "PART_ENTRY_NUMBER", &v, NULL);
        if (r != 0)
                return log_error_errno(errno ?: EIO, "Failed to probe partition number \"%s\": m", p);
        r = safe_atou32(v, &part);
        if (r < 0)
                return log_error_errno(r, "Failed to parse PART_ENTRY_NUMBER field.");

        errno = 0;
        r = blkid_probe_lookup_value(b, "PART_ENTRY_OFFSET", &v, NULL);
        if (r != 0)
                return log_error_errno(errno ?: EIO, "Failed to probe partition offset \"%s\": %m", p);
        r = safe_atou64(v, &pstart);
        if (r < 0)
                return log_error_errno(r, "Failed to parse PART_ENTRY_OFFSET field.");

        errno = 0;
        r = blkid_probe_lookup_value(b, "PART_ENTRY_SIZE", &v, NULL);
        if (r != 0)
                return log_error_errno(errno ?: EIO, "Failed to probe partition size \"%s\": %m", p);
        r = safe_atou64(v, &psize);
        if (r < 0)
                return log_error_errno(r, "Failed to parse PART_ENTRY_SIZE field.");
#endif

finish:
        if (ret_part)
                *ret_part = part;
        if (ret_pstart)
                *ret_pstart = pstart;
        if (ret_psize)
                *ret_psize = psize;
        if (ret_uuid)
                *ret_uuid = uuid;

        return 0;
}

int find_esp_and_warn(
                const char *path,
                bool unprivileged_mode,
                char **ret_path,
                uint32_t *ret_part,
                uint64_t *ret_pstart,
                uint64_t *ret_psize,
                sd_id128_t *ret_uuid) {

        int r;

        /* This logs about all errors except:
         *
         *    -ENOKEY → when we can't find the partition
         *   -EACCESS → when unprivileged_mode is true, and we can't access something
         */

        if (path) {
                r = verify_esp(path, false, unprivileged_mode, ret_part, ret_pstart, ret_psize, ret_uuid);
                if (r < 0)
                        return r;

                goto found;
        }

        FOREACH_STRING(path, "/efi", "/boot", "/boot/efi") {

                r = verify_esp(path, true, unprivileged_mode, ret_part, ret_pstart, ret_psize, ret_uuid);
                if (r >= 0)
                        goto found;
                if (!IN_SET(r, -ENOENT, -EADDRNOTAVAIL)) /* This one is not it */
                        return r;
        }

        /* No logging here */
        return -ENOKEY;

found:
        if (ret_path) {
                char *c;

                c = strdup(path);
                if (!c)
                        return log_oom();

                *ret_path = c;
        }

        return 0;
}<|MERGE_RESOLUTION|>--- conflicted
+++ resolved
@@ -202,15 +202,12 @@
                         r = free_and_strdup(&config->timeout, p);
                 else if (streq(field, "editor"))
                         r = free_and_strdup(&config->editor, p);
-<<<<<<< HEAD
                 else if (streq(buf, "auto-entries"))
                         r = free_and_strdup(&config->auto_entries, p);
                 else if (streq(buf, "auto-firmware"))
                         r = free_and_strdup(&config->auto_firmware, p);
-=======
                 else if (streq(buf, "console-mode"))
                         r = free_and_strdup(&config->console_mode, p);
->>>>>>> d37b0737
                 else {
                         log_notice("%s:%u: Unknown line \"%s\"", path, line, field);
                         continue;
