--- conflicted
+++ resolved
@@ -1360,17 +1360,16 @@
 #define NS_GET_NSTYPE _IO(0xb7, 0x3)
 #endif
 
-<<<<<<< HEAD
 #ifndef FALLOC_FL_KEEP_SIZE
 #define FALLOC_FL_KEEP_SIZE 0x01
 #endif
 
 #ifndef FALLOC_FL_PUNCH_HOLE
 #define FALLOC_FL_PUNCH_HOLE 0x02
-=======
+#endif
+
 #ifndef PF_KTHREAD
 #define PF_KTHREAD 0x00200000
->>>>>>> 1e784321
 #endif
 
 #include "missing_syscall.h"